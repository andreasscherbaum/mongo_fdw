--- conflicted
+++ resolved
@@ -144,21 +144,6 @@
 MongoFdwOptions *
 mongo_get_options(Oid foreignTableId)
 {
-<<<<<<< HEAD
-	MongoFdwOptions *mongoFdwOptions = NULL;
-	char *addressName = NULL;
-	char *portName = NULL;
-	int32 portNumber = 0;
-	char *databaseName = NULL;
-	char *collectionName = NULL;
-	char *username= NULL;
-	char *password= NULL;
-#ifdef META_DRIVER
-	char *readPreference = NULL;
-
-	readPreference = mongo_get_option_value(foreignTableId, OPTION_NAME_READ_PREFERENCE);
-#endif
-=======
 	MongoFdwOptions         *options = NULL;
 	char                    *addressName = NULL;
 	char                    *portName = NULL;
@@ -167,7 +152,11 @@
 	char                    *collectionName = NULL;
 	char                    *svr_username= NULL;
 	char                    *svr_password= NULL;
->>>>>>> 2ad32382
+#ifdef META_DRIVER
+	char                    *readPreference = NULL;
+
+	readPreference = mongo_get_option_value(foreignTableId, OPTION_NAME_READ_PREFERENCE);
+#endif
 
 	addressName = mongo_get_option_value(foreignTableId, OPTION_NAME_ADDRESS);
 	if (addressName == NULL)
@@ -190,20 +179,7 @@
 	svr_username = mongo_get_option_value(foreignTableId, OPTION_NAME_USERNAME);
 	svr_password = mongo_get_option_value(foreignTableId, OPTION_NAME_PASSWORD);
 
-<<<<<<< HEAD
-	mongoFdwOptions = (MongoFdwOptions *) palloc0(sizeof(MongoFdwOptions));
-	mongoFdwOptions->addressName = addressName;
-	mongoFdwOptions->portNumber = portNumber;
-	mongoFdwOptions->databaseName = databaseName;
-	mongoFdwOptions->collectionName = collectionName;
-	mongoFdwOptions->username = username;
-	mongoFdwOptions->password = password;
-#ifdef META_DRIVER
-	mongoFdwOptions->readPreference = readPreference;
-#endif
-=======
 	options = (MongoFdwOptions *) palloc0(sizeof(MongoFdwOptions));
->>>>>>> 2ad32382
 
 	options->svr_address = addressName;
 	options->svr_port = portNumber;
@@ -212,6 +188,10 @@
 	options->svr_username = svr_username;
 	options->svr_password = svr_password;
 
+#ifdef META_DRIVER
+	mongoFdwOptions->readPreference = readPreference;
+#endif
+
 	return options;
 }
 
