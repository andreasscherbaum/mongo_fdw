# MongoDB Foreign Data Wrapper for PostgreSQL

This [MongoDB][1] extension implements the PostgreSQL's Foreign Data Wrapper.

Please note that this version of `mongo_fdw` only works with
PostgreSQL Version **9.3** and greater.

## 1 - Installation

<<<<<<< HEAD
This [MongoDB][1] Foreign Data Wrapper is compatible with two [MongoDB][1]'s 'C' drivers, [MongoDB's Legacy C driver][6] and [MongoDB's C Driver][7]. [MongoDB][1]'s driver to use is decided at compile time using a different Makefile.
=======
The MongoDB FDW depends on the official MongoDB C Driver version 0.8  and
includes it as a git submodule. If you are cloning this repository for the
first time, be sure to pass the --recursive option to git clone in order to
initialize the driver submodule to a useable
state.

If have checked out this project before and for some reason your submodule is
not up-to-date, run git submodule update --init.

When you type `make`, the C driver's source code also gets automatically
compiled and linked.
>>>>>>> c632ac48

### 1.1 - Compiling Using 'Legacy C' Driver###

The [MongoDB][1]'s FDW includes the source code of [MongoDB's Legacy C Driver][6] version **0.6**.

1 - Export `pg_config` Path

To build on POSIX-compliant systems (like Linux and OS X), you require to ascertain
that `pg_config` executable is in your path when you run make. This executable is typically in your PostgreSQL installation's bin directory.

```sh
# export PATH=/usr/local/pgsql/bin:$PATH
```

2 - Compile code

```sh
# make
```

OR

```sh
# make -f Makefile.legacy
```

*Note: [MongoDB's Legacy C driver][6] will be compiled automatically.*

3 - Install

```sh
# make install
```
OR

```sh
# make -f Makefile.legacy install
```

### 1.2 - Compile Using [MongoDB][7]'s C Driver

The source code of [MongoDB's C Driver][7] is not part of this repository. It can be downloaded from  

https://github.com/mongodb/mongo-c-driver


#### 1.2.1 - Install MongoDB's C Driver

1 - Download [MongoDB's C Driver][7]

```sh
git clone https://github.com/mongodb/mongo-c-driver.git mongo-c-meta-driver
```

2 - Change directory

```sh
cd mongo-c-meta-driver
```

3 - Configure Driver

```sh
./autogen.sh
```

4 - Compile Driver

```sh
make
```

5 - Install Driver

```sh
make install
```

*Note: Make sure you have permission to "/usr/local" (default installation location) folder.*

#### 1.2.2 - Install Foreign Data Wrapper

1 -  Change configuration

Add `#deine META_DRIVER` in `config.h` file

1 - Export `pg_config` Path

To build on POSIX-compliant systems (like Linux and OS X), you require to ascertain
that `pg_config` executable is in your path when you run make. This executable is typically in your PostgreSQL installation's bin directory.

```sh
# export PATH=/usr/local/pgsql/bin:$PATH
```

2 - Compile code

```sh
# make -f Makefile.meta
```
2 - Install

```sh
# make -f Makefile.meta install
```

*Note that we have verified the `mongo_fdw` extension only on MacOS X, Fedora and Ubuntu
systems. If you run into issues on other systems, please [let us know][3]*


## 2 - Usage

The following parameters can be set on a MongoDB foreign server object:

  * **`address`**: the address or hostname of the MongoDB server Defaults to `127.0.0.1`
  * **`port`**: the port number of the MongoDB server. Defaults to `27017`

The following parameters can be set on a MongoDB foreign table object:

  * **`database`**: the name of the MongoDB database to query. Defaults to `test`
  * **`collection`**: the name of the MongoDB collection to query. Defaults to the foreign table name used in the relevant `CREATE` command

As an example, the following commands demonstrate loading the `mongo_fdw`
wrapper, creating a server, and then creating a foreign table associated with
a MongoDB collection. The commands also show specifying option values in the
`OPTIONS` clause. If an option value isn't provided, the wrapper uses the
default value mentioned above.

`mongo_fdw` can collect data distribution statistics will incorporate them when
estimating costs for the query execution plan. To see selected execution plans
for a query, just run `EXPLAIN`.

Examples with [MongoDB][1]'s equivalent statments.

```sql

-- load extension first time after install
CREATE EXTENSION mongo_fdw;

-- create server object
CREATE SERVER mongo_server
         FOREIGN DATA WRAPPER mongo_fdw
         OPTIONS (address '127.0.0.1', port '27017');

-- create user mapping
CREATE USER MAPPING FOR postgres
		 SERVER mongo_server
		 OPTIONS (username 'mongo_user', password 'mongo_pass');

-- create foreign table
CREATE FOREIGN TABLE warehouse(
		 _id NAME,
         warehouse_id int,
         warehouse_name text,
         warehouse_created timestamptz)
SERVER mongo_server
         OPTIONS (database 'db', collection 'warehouse');

-- Note: first column of the table must be "_id" of type "NAME".

-- select from table
SELECT * FROM warehouse WHERE warehouse_id = 1;

           _id          | warehouse_id | warehouse_name |     warehouse_created
------------------------+----------------+---------------------------
53720b1904864dc1f5a571a0|            1 | UPS            | 12-DEC-14 12:12:10 +05:00


db.warehouse.find({"warehouse_id" : 1}).pretty()
{
	"_id" : ObjectId("53720b1904864dc1f5a571a0"),
	"warehouse_id" : 1,
	"warehouse_name" : "UPS",
	"warehouse_created" : ISODate("2014-12-12T07:12:10Z")
}


-- insert row in table
INSERT INTO warehouse values (0, 1, 'UPS', to_date('2014-12-12T07:12:10Z'));

db.warehouse.insert
(
    {
        "warehouse_id" : NumberInt(1),
        "warehouse_name" : "UPS",
        "warehouse_created" : ISODate("2014-12-12T07:12:10Z")
    }
);

-- delete row from table
DELETE FROM warehouse where warehouse_id = 3;

>    db.warehouse.remove({"warehouse_id" : 2})


-- update a row of table
UPDATE warehouse set warehouse_name = 'UPS_NEW' where warehouse_id = 1;

db.warehouse.update
(
   {
        "warehouse_id" : 1
   },
   {
        "warehouse_id" : 1,
        "warehouse_name" : "UPS_NEW"
   }
)

-- explain a table
EXPLAIN SELECT * FROM warehouse WHERE warehouse_id = 1;
                           QUERY PLAN
 -----------------------------------------------------------------
 Foreign Scan on warehouse  (cost=0.00..0.00 rows=1000 width=44)
   Filter: (warehouse_id = 1)
   Foreign Namespace: db.warehouse
 Planning time: 0.671 ms
(4 rows)

-- collect data distribution statistics`
ANALYZE warehouse;

```

## 3 - Limitations

  * If the BSON document key contains uppercase letters or occurs within a
    nested document, `mongo_fdw` requires the corresponding column names to be
	declared in double quotes.

  * Note that PostgreSQL limits column names to 63 characters by default. If
    you need column names that are longer, you can increase the `NAMEDATALEN`
	constant in `src/include/pg_config_manual.h`, compile, and reinstall.


## 4 - Contributing

Have a fix for a bug or an idea for a great new feature? Great! Check out the
contribution guidelines [here][4]. For all other types of questions or comments
about the wrapper please contact us at `mongo_fdw` `@` `enterprisedb.com`.


## 5 - Support

This project will be modified to maintain compatibility with new PostgreSQL
releases. The project owners set aside a day every month to look over open
issues and support emails, but are not engaged in active feature development.
Reported bugs will be addressed by apparent severity.

As with many open source projects, you may be able to obtain support via the public mailing list (`mongo_fdw` `@` `enterprisedb.com`).  If you need commercial support, please contact the EnterpriseDB sales team, or check whether your existing PostgreSQL support provider can also support mongo_fdw.

## 6 - License

Portions Copyright © 2004-2014, EnterpriseDB Corporation.

Portions Copyright © 2012–2014 Citus Data, Inc.

This program is free software: you can redistribute it and/or modify it under
the terms of the GNU Lesser General Public License as published by the Free
Software Foundation, either version 3 of the License, or (at your option) any
later version.

See the [`LICENSE`][5] file for full details.

[1]: http://www.mongodb.com
[2]: http://www.citusdata.com/blog/51-run-sql-on-mongodb
[3]: https://github.com/enterprisedb/mongo_fdw/issues/new
[4]: CONTRIBUTING.md
[5]: LICENSE
[6]: https://github.com/mongodb/mongo-c-driver-legacy
[7]: https://github.com/mongodb/mongo-c-driver<|MERGE_RESOLUTION|>--- conflicted
+++ resolved
@@ -7,9 +7,6 @@
 
 ## 1 - Installation
 
-<<<<<<< HEAD
-This [MongoDB][1] Foreign Data Wrapper is compatible with two [MongoDB][1]'s 'C' drivers, [MongoDB's Legacy C driver][6] and [MongoDB's C Driver][7]. [MongoDB][1]'s driver to use is decided at compile time using a different Makefile.
-=======
 The MongoDB FDW depends on the official MongoDB C Driver version 0.8  and
 includes it as a git submodule. If you are cloning this repository for the
 first time, be sure to pass the --recursive option to git clone in order to
@@ -21,112 +18,8 @@
 
 When you type `make`, the C driver's source code also gets automatically
 compiled and linked.
->>>>>>> c632ac48
-
-### 1.1 - Compiling Using 'Legacy C' Driver###
-
-The [MongoDB][1]'s FDW includes the source code of [MongoDB's Legacy C Driver][6] version **0.6**.
-
-1 - Export `pg_config` Path
-
-To build on POSIX-compliant systems (like Linux and OS X), you require to ascertain
-that `pg_config` executable is in your path when you run make. This executable is typically in your PostgreSQL installation's bin directory.
-
-```sh
-# export PATH=/usr/local/pgsql/bin:$PATH
-```
-
-2 - Compile code
-
-```sh
-# make
-```
-
-OR
-
-```sh
-# make -f Makefile.legacy
-```
-
-*Note: [MongoDB's Legacy C driver][6] will be compiled automatically.*
-
-3 - Install
-
-```sh
-# make install
-```
-OR
-
-```sh
-# make -f Makefile.legacy install
-```
-
-### 1.2 - Compile Using [MongoDB][7]'s C Driver
-
-The source code of [MongoDB's C Driver][7] is not part of this repository. It can be downloaded from  
-
-https://github.com/mongodb/mongo-c-driver
-
-
-#### 1.2.1 - Install MongoDB's C Driver
-
-1 - Download [MongoDB's C Driver][7]
-
-```sh
-git clone https://github.com/mongodb/mongo-c-driver.git mongo-c-meta-driver
-```
-
-2 - Change directory
-
-```sh
-cd mongo-c-meta-driver
-```
-
-3 - Configure Driver
-
-```sh
-./autogen.sh
-```
-
-4 - Compile Driver
-
-```sh
-make
-```
-
-5 - Install Driver
-
-```sh
-make install
-```
 
 *Note: Make sure you have permission to "/usr/local" (default installation location) folder.*
-
-#### 1.2.2 - Install Foreign Data Wrapper
-
-1 -  Change configuration
-
-Add `#deine META_DRIVER` in `config.h` file
-
-1 - Export `pg_config` Path
-
-To build on POSIX-compliant systems (like Linux and OS X), you require to ascertain
-that `pg_config` executable is in your path when you run make. This executable is typically in your PostgreSQL installation's bin directory.
-
-```sh
-# export PATH=/usr/local/pgsql/bin:$PATH
-```
-
-2 - Compile code
-
-```sh
-# make -f Makefile.meta
-```
-2 - Install
-
-```sh
-# make -f Makefile.meta install
-```
 
 *Note that we have verified the `mongo_fdw` extension only on MacOS X, Fedora and Ubuntu
 systems. If you run into issues on other systems, please [let us know][3]*
