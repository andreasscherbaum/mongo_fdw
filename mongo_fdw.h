--- conflicted
+++ resolved
@@ -23,9 +23,9 @@
 #include "bson.h"
 
 #ifdef META_DRIVER
-    #include "mongoc.h"
-#else
-    #include "mongo.h"
+	#include "mongoc.h"
+#else
+	#include "mongo.h"
 #endif
 
 #include "fmgr.h"
@@ -58,87 +58,87 @@
 #include "catalog/pg_user_mapping.h"
 
 #ifdef META_DRIVER
-    #define BSON bson_t
-    #define BSON_TYPE bson_type_t
-    #define BSON_ITERATOR bson_iter_t
-    #define MONGO_CONN mongoc_client_t
-    #define MONGO_CURSOR mongoc_cursor_t
-    #define BSON_TYPE_DOCUMENT BSON_TYPE_DOCUMENT
-    #define BSON_TYPE_NULL BSON_TYPE_NULL
-    #define BSON_TYPE_ARRAY BSON_TYPE_ARRAY
-    #define BSON_TYPE_INT32 BSON_TYPE_INT32
-    #define BSON_TYPE_INT64 BSON_TYPE_INT64
-    #define BSON_TYPE_DOUBLE BSON_TYPE_DOUBLE
-    #define BSON_TYPE_BINDATA BSON_TYPE_BINARY
-    #define BSON_TYPE_BOOL BSON_TYPE_BOOL
-    #define BSON_TYPE_UTF8 BSON_TYPE_UTF8
-    #define BSON_TYPE_OID BSON_TYPE_OID
-    #define BSON_TYPE_DATE_TIME BSON_TYPE_DATE_TIME
-    #define BSON_TYPE_SYMBOL BSON_TYPE_SYMBOL
-    #define BSON_TYPE_UNDEFINED BSON_TYPE_UNDEFINED
-    #define BSON_TYPE_REGEX BSON_TYPE_REGEX
-    #define BSON_TYPE_CODE BSON_TYPE_CODE
-    #define BSON_TYPE_CODEWSCOPE BSON_TYPE_CODEWSCOPE
-    #define BSON_TYPE_TIMESTAMP BSON_TYPE_TIMESTAMP
-
-    #define PREF_READ_PRIMARY_NAME "readPrimary"
-    #define PREF_READ_SECONDARY_NAME "readSecondary"
-    #define PREF_READ_PRIMARY_PREFERRED_NAME "readPrimaryPreferred"
-    #define PREF_READ_SECONDARY_PREFERRED_NAME "readSecondaryPreferred"
-    #define PREF_READ_NEAREST_NAME "readNearest"
-
-    #define BSON_ITER_BOOL bson_iter_bool
-    #define BSON_ITER_DOUBLE bson_iter_double
-    #define BSON_ITER_INT32 bson_iter_int32
-    #define BSON_ITER_INT64 bson_iter_int64
-    #define BSON_ITER_OID bson_iter_oid
-    #define BSON_ITER_UTF8 bson_iter_utf8
-    #define BSON_ITER_REGEX bson_iter_regex
-    #define BSON_ITER_DATE_TIME bson_iter_date_time
-    #define BSON_ITER_CODE bson_iter_code
-    #define BSON_ITER_VALUE bson_iter_value
-    #define BSON_ITER_KEY bson_iter_key
-    #define BSON_ITER_NEXT bson_iter_next
-    #define BSON_ITER_TYPE bson_iter_type
-    #define BSON_ITER_BINARY bson_iter_binary
-#else
-    #define BSON bson
-    #define BSON_TYPE bson_type
-    #define BSON_ITERATOR bson_iterator
-    #define MONGO_CONN mongo
-    #define MONGO_CURSOR mongo_cursor
-    #define BSON_TYPE_DOCUMENT BSON_OBJECT
-    #define BSON_TYPE_NULL BSON_NULL
-    #define BSON_TYPE_ARRAY BSON_ARRAY
-    #define BSON_TYPE_INT32 BSON_INT
-    #define BSON_TYPE_INT64 BSON_LONG
-    #define BSON_TYPE_DOUBLE BSON_DOUBLE
-    #define BSON_TYPE_BINDATA BSON_BINDATA
-    #define BSON_TYPE_BOOL BSON_BOOL
-    #define BSON_TYPE_UTF8 BSON_STRING
-    #define BSON_TYPE_OID BSON_OID
-    #define BSON_TYPE_DATE_TIME BSON_DATE
-    #define BSON_TYPE_SYMBOL BSON_SYMBOL
-    #define BSON_TYPE_UNDEFINED BSON_UNDEFINED
-    #define BSON_TYPE_REGEX BSON_REGEX
-    #define BSON_TYPE_CODE BSON_CODE
-    #define BSON_TYPE_CODEWSCOPE BSON_CODEWSCOPE
-    #define BSON_TYPE_TIMESTAMP BSON_TIMESTAMP
-
-    #define BSON_ITER_BOOL bson_iterator_bool
-    #define BSON_ITER_DOUBLE bson_iterator_double
-    #define BSON_ITER_INT32 bson_iterator_int
-    #define BSON_ITER_INT64 bson_iterator_long
-    #define BSON_ITER_OID bson_iterator_oid
-    #define BSON_ITER_UTF8 bson_iterator_string
-    #define BSON_ITER_REGEX bson_iterator_regex
-    #define BSON_ITER_DATE_TIME bson_iterator_date
-    #define BSON_ITER_CODE bson_iterator_code
-    #define BSON_ITER_VALUE bson_iterator_value
-    #define BSON_ITER_KEY bson_iterator_key
-    #define BSON_ITER_NEXT bson_iterator_next
-    #define BSON_ITER_TYPE bson_iterator_type
-    #define BSON_ITER_BINARY bson_iterator_bin_data
+	#define BSON bson_t
+	#define BSON_TYPE bson_type_t
+	#define BSON_ITERATOR bson_iter_t
+	#define MONGO_CONN mongoc_client_t
+	#define MONGO_CURSOR mongoc_cursor_t
+	#define BSON_TYPE_DOCUMENT BSON_TYPE_DOCUMENT
+	#define BSON_TYPE_NULL BSON_TYPE_NULL
+	#define BSON_TYPE_ARRAY BSON_TYPE_ARRAY
+	#define BSON_TYPE_INT32 BSON_TYPE_INT32
+	#define BSON_TYPE_INT64 BSON_TYPE_INT64
+	#define BSON_TYPE_DOUBLE BSON_TYPE_DOUBLE
+	#define BSON_TYPE_BINDATA BSON_TYPE_BINARY
+	#define BSON_TYPE_BOOL BSON_TYPE_BOOL
+	#define BSON_TYPE_UTF8 BSON_TYPE_UTF8
+	#define BSON_TYPE_OID BSON_TYPE_OID
+	#define BSON_TYPE_DATE_TIME BSON_TYPE_DATE_TIME
+	#define BSON_TYPE_SYMBOL BSON_TYPE_SYMBOL
+	#define BSON_TYPE_UNDEFINED BSON_TYPE_UNDEFINED
+	#define BSON_TYPE_REGEX BSON_TYPE_REGEX
+	#define BSON_TYPE_CODE BSON_TYPE_CODE
+	#define BSON_TYPE_CODEWSCOPE BSON_TYPE_CODEWSCOPE
+	#define BSON_TYPE_TIMESTAMP BSON_TYPE_TIMESTAMP
+
+	#define PREF_READ_PRIMARY_NAME "readPrimary"
+	#define PREF_READ_SECONDARY_NAME "readSecondary"
+	#define PREF_READ_PRIMARY_PREFERRED_NAME "readPrimaryPreferred"
+	#define PREF_READ_SECONDARY_PREFERRED_NAME "readSecondaryPreferred"
+	#define PREF_READ_NEAREST_NAME "readNearest"
+
+	#define BSON_ITER_BOOL bson_iter_bool
+	#define BSON_ITER_DOUBLE bson_iter_double
+	#define BSON_ITER_INT32 bson_iter_int32
+	#define BSON_ITER_INT64 bson_iter_int64
+	#define BSON_ITER_OID bson_iter_oid
+	#define BSON_ITER_UTF8 bson_iter_utf8
+	#define BSON_ITER_REGEX bson_iter_regex
+	#define BSON_ITER_DATE_TIME bson_iter_date_time
+	#define BSON_ITER_CODE bson_iter_code
+	#define BSON_ITER_VALUE bson_iter_value
+	#define BSON_ITER_KEY bson_iter_key
+	#define BSON_ITER_NEXT bson_iter_next
+	#define BSON_ITER_TYPE bson_iter_type
+	#define BSON_ITER_BINARY bson_iter_binary
+#else
+	#define BSON bson
+	#define BSON_TYPE bson_type
+	#define BSON_ITERATOR bson_iterator
+	#define MONGO_CONN mongo
+	#define MONGO_CURSOR mongo_cursor
+	#define BSON_TYPE_DOCUMENT BSON_OBJECT
+	#define BSON_TYPE_NULL BSON_NULL
+	#define BSON_TYPE_ARRAY BSON_ARRAY
+	#define BSON_TYPE_INT32 BSON_INT
+	#define BSON_TYPE_INT64 BSON_LONG
+	#define BSON_TYPE_DOUBLE BSON_DOUBLE
+	#define BSON_TYPE_BINDATA BSON_BINDATA
+	#define BSON_TYPE_BOOL BSON_BOOL
+	#define BSON_TYPE_UTF8 BSON_STRING
+	#define BSON_TYPE_OID BSON_OID
+	#define BSON_TYPE_DATE_TIME BSON_DATE
+	#define BSON_TYPE_SYMBOL BSON_SYMBOL
+	#define BSON_TYPE_UNDEFINED BSON_UNDEFINED
+	#define BSON_TYPE_REGEX BSON_REGEX
+	#define BSON_TYPE_CODE BSON_CODE
+	#define BSON_TYPE_CODEWSCOPE BSON_CODEWSCOPE
+	#define BSON_TYPE_TIMESTAMP BSON_TIMESTAMP
+
+	#define BSON_ITER_BOOL bson_iterator_bool
+	#define BSON_ITER_DOUBLE bson_iterator_double
+	#define BSON_ITER_INT32 bson_iterator_int
+	#define BSON_ITER_INT64 bson_iterator_long
+	#define BSON_ITER_OID bson_iterator_oid
+	#define BSON_ITER_UTF8 bson_iterator_string
+	#define BSON_ITER_REGEX bson_iterator_regex
+	#define BSON_ITER_DATE_TIME bson_iterator_date
+	#define BSON_ITER_CODE bson_iterator_code
+	#define BSON_ITER_VALUE bson_iterator_value
+	#define BSON_ITER_KEY bson_iterator_key
+	#define BSON_ITER_NEXT bson_iterator_next
+	#define BSON_ITER_TYPE bson_iterator_type
+	#define BSON_ITER_BINARY bson_iterator_bin_data
 #endif
 
 /* Defines for valid option names */
@@ -173,8 +173,8 @@
  */
 typedef struct MongoValidOption
 {
-    const char *optionName;
-    Oid optionContextId;
+	const char *optionName;
+	Oid optionContextId;
 
 } MongoValidOption;
 
@@ -187,21 +187,21 @@
 #endif
 static const MongoValidOption ValidOptionArray[] =
 {
-    /* foreign server options */
-    { OPTION_NAME_ADDRESS, ForeignServerRelationId },
-    { OPTION_NAME_PORT, ForeignServerRelationId },
-
-#ifdef META_DRIVER
-    { OPTION_NAME_READ_PREFERENCE, ForeignServerRelationId },
-#endif
-
-    /* foreign table options */
-    { OPTION_NAME_DATABASE, ForeignTableRelationId },
-    { OPTION_NAME_COLLECTION, ForeignTableRelationId },
-
-    /* User mapping options */
-    { OPTION_NAME_USERNAME, UserMappingRelationId },
-    { OPTION_NAME_PASSWORD, UserMappingRelationId }
+	/* foreign server options */
+	{ OPTION_NAME_ADDRESS, ForeignServerRelationId },
+	{ OPTION_NAME_PORT, ForeignServerRelationId },
+
+#ifdef META_DRIVER
+	{ OPTION_NAME_READ_PREFERENCE, ForeignServerRelationId },
+#endif
+
+	/* foreign table options */
+	{ OPTION_NAME_DATABASE, ForeignTableRelationId },
+	{ OPTION_NAME_COLLECTION, ForeignTableRelationId },
+
+	/* User mapping options */
+	{ OPTION_NAME_USERNAME, UserMappingRelationId },
+	{ OPTION_NAME_PASSWORD, UserMappingRelationId }
 
 };
 
@@ -213,24 +213,15 @@
  */
 typedef struct MongoFdwOptions
 {
-<<<<<<< HEAD
-    char *addressName;
-    int32 portNumber;
-    char *databaseName;
-    char *collectionName;
-    char *username;
-    char *password;
-#ifdef META_DRIVER
-    char *readPreference;
-#endif
-=======
 	char *svr_address;
 	int32 svr_port;
 	char *svr_database;
 	char *collectionName;
 	char *svr_username;
 	char *svr_password;
->>>>>>> 2ad32382
+#ifdef META_DRIVER
+	char *readPreference;
+#endif
 } MongoFdwOptions;
 
 
@@ -243,40 +234,23 @@
  */
 typedef struct MongoFdwModifyState
 {
-<<<<<<< HEAD
-    Relation            rel;            /* relcache entry for the foreign table */
-    List                *target_attrs;  /* list of target attribute numbers */
-
-    /* info about parameters for prepared statement */
-    int                 p_nums;         /* number of parameters to transmit */
-    FmgrInfo            *p_flinfo;      /* output conversion functions for them */
-=======
 	Relation		rel;             /* relcache entry for the foreign table */
 	List			*target_attrs;   /* list of target attribute numbers */
 
 	/* info about parameters for prepared statement */
 	int			p_nums;			/* number of parameters to transmit */
 	FmgrInfo		*p_flinfo;		/* output conversion functions for them */
->>>>>>> 2ad32382
-
-    struct HTAB         *columnMappingHash;
-
-<<<<<<< HEAD
-    MONGO_CONN          *mongoConnection;   /* MongoDB connection */
-    MONGO_CURSOR        *mongoCursor;       /* MongoDB cursor */
-    BSON                *queryDocument;     /* Bson Document */
-
-    MongoFdwOptions     *mongoFdwOptions;
-=======
+
+	struct HTAB         *columnMappingHash;
+
 	MONGO_CONN		*mongoConnection;	/* MongoDB connection */
 	MONGO_CURSOR		*mongoCursor;		/* MongoDB cursor */
 	BSON			*queryDocument;		/* Bson Document */
 
 	MongoFdwOptions 	*options;
->>>>>>> 2ad32382
-
-    /* working memory context */
-    MemoryContext temp_cxt;             /* context for per-tuple temporary data */
+
+	/* working memory context */
+	MemoryContext temp_cxt;             /* context for per-tuple temporary data */
 } MongoFdwModifyState;
 
 
@@ -288,11 +262,11 @@
  */
 typedef struct ColumnMapping
 {
-    char columnName[NAMEDATALEN];
-    uint32 columnIndex;
-    Oid columnTypeId;
-    int32 columnTypeMod;
-    Oid columnArrayTypeId;
+	char columnName[NAMEDATALEN];
+	uint32 columnIndex;
+	Oid columnTypeId;
+	int32 columnTypeMod;
+	Oid columnArrayTypeId;
 } ColumnMapping;
 
 /* options.c */
@@ -301,15 +275,12 @@
 extern StringInfo mongo_option_names_string(Oid currentContextId);
 
 /* connection.c */
-<<<<<<< HEAD
-#ifdef META_DRIVER
-extern MONGO_CONN *mongo_get_connection(char *host, int32 port, char *databaseName, char *user, char *password, char *readPreference);
-#else
-extern MONGO_CONN *mongo_get_connection(char *host, int32 port, char *databaseName, char *user, char *password);
-#endif
-=======
-MONGO_CONN* mongo_get_connection(ForeignServer *server, UserMapping *user, MongoFdwOptions *opt);
->>>>>>> 2ad32382
+#ifdef META_DRIVER
+MONGO_CONN * mongo_get_connection(ForeignServer *server, UserMapping *user, MongoFdwOptions *opt, char *readPreference);
+#else
+MONGO_CONN * mongo_get_connection(ForeignServer *server, UserMapping *user, MongoFdwOptions *opt);
+#endif
+
 extern void mongo_cleanup_connection(void);
 extern void mongo_release_connection(MONGO_CONN* conn);
 
